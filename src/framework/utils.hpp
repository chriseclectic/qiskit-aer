--- conflicted
+++ resolved
@@ -28,18 +28,6 @@
 class Matrix {
 public:
   // Single-qubit gates
-<<<<<<< HEAD
-  const static cmatrix_t I;
-  const static cmatrix_t X;
-  const static cmatrix_t Y;
-  const static cmatrix_t Z;
-  const static cmatrix_t H;
-  const static cmatrix_t S;
-  const static cmatrix_t T;
-  const static cmatrix_t X90;
-  const static cmatrix_t TDG;
-  const static cmatrix_t SDG;
-=======
   const static cmatrix_t I;     // name: "id"
   const static cmatrix_t X;     // name: "x"
   const static cmatrix_t Y;     // name: "y"
@@ -50,7 +38,6 @@
   const static cmatrix_t T;     // name: "t"
   const static cmatrix_t Tdg;   // name: "tdg"
   const static cmatrix_t X90;   // name: "x90"
->>>>>>> e469f647
 
   // Two-qubit gates
   const static cmatrix_t CX;    // name: "cx"
@@ -244,24 +231,13 @@
 const cmatrix_t Matrix::S = make_matrix<complex_t>({{{1, 0}, {0, 0}},
                                                     {{0, 0}, {0, 1}}});
 
-<<<<<<< HEAD
-const cmatrix_t Matrix::SDG = make_matrix<complex_t>({{{1, 0}, {0, 0}},
-                                                    {{0, 0}, {0, -1}}});
-=======
 const cmatrix_t Matrix::Sdg = make_matrix<complex_t>({{{1, 0}, {0, 0}},
                                                      {{0, 0}, {0, -1}}});
->>>>>>> e469f647
-
 const cmatrix_t Matrix::T = make_matrix<complex_t>({{{1, 0}, {0, 0}},
                                                     {{0, 0}, {1 / std::sqrt(2), 1 / std::sqrt(2)}}});
 
-<<<<<<< HEAD
-const cmatrix_t Matrix::TDG = make_matrix<complex_t>({{{1, 0}, {0, 0}},
-                                                    {{0, 0}, {1 / std::sqrt(2), -1 / std::sqrt(2)}}});
-=======
 const cmatrix_t Matrix::Tdg = make_matrix<complex_t>({{{1, 0}, {0, 0}},
                                                       {{0, 0}, {1 / std::sqrt(2), -1 / std::sqrt(2)}}});
->>>>>>> e469f647
 
 const cmatrix_t Matrix::H = make_matrix<complex_t>({{{1 / std::sqrt(2.), 0}, {1 / std::sqrt(2.), 0}},
                                                     {{1 / std::sqrt(2.), 0}, {-1 / std::sqrt(2.), 0}}});
