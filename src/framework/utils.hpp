/**
 * Copyright 2018, IBM.
 *
 * This source code is licensed under the Apache License, Version 2.0 found in
 * the LICENSE.txt file in the root directory of this source tree.
 */

/**
 * @file    utils.hpp
 * @brief   Utility functions that didn't below anywhere else
 * @author  Christopher J. Wood <cjwood@us.ibm.com>
 */

#ifndef _aer_framework_utils_hpp_
#define _aer_framework_utils_hpp_

#include <sstream>

#include "framework/types.hpp"

namespace AER {
namespace Utils {

//------------------------------------------------------------------------------
// Static Matrices
//------------------------------------------------------------------------------

class Matrix {
<<<<<<< HEAD
  public:
    // Single-qubit gates
    const static cmatrix_t I;
    const static cmatrix_t X;
    const static cmatrix_t Y;
    const static cmatrix_t Z;
    const static cmatrix_t H;
    const static cmatrix_t S;
    const static cmatrix_t SDG;
    const static cmatrix_t T;
    const static cmatrix_t TDG;
    const static cmatrix_t X90;

    // Two-qubit gates
    const static cmatrix_t CX;
    const static cmatrix_t CZ;
    const static cmatrix_t SWAP;
    const static cmatrix_t CR; // TODO
    const static cmatrix_t CR90; // TODO
    
    // Identity Matrix
    static cmatrix_t Identity(size_t dim);

    // Single-qubit waltz gates
    static cmatrix_t U1(double lam);
    static cmatrix_t U2(double phi, double lam);
    static cmatrix_t U3(double theta, double phi, double lam);
  };
=======
public:
  // Single-qubit gates
  const static cmatrix_t I;
  const static cmatrix_t X;
  const static cmatrix_t Y;
  const static cmatrix_t Z;
  const static cmatrix_t H;
  const static cmatrix_t S;
  const static cmatrix_t T;
  const static cmatrix_t X90;

  // Two-qubit gates
  const static cmatrix_t CX;
  const static cmatrix_t CZ;
  const static cmatrix_t SWAP;
  const static cmatrix_t CR; // TODO
  const static cmatrix_t CR90; // TODO
  
  // Identity Matrix
  static cmatrix_t Identity(size_t dim);

  // Single-qubit waltz gates
  static cmatrix_t U1(double lam);
  static cmatrix_t U2(double phi, double lam);
  static cmatrix_t U3(double theta, double phi, double lam);
};
>>>>>>> 4474ad05

//------------------------------------------------------------------------------
// Matrix Functions
//------------------------------------------------------------------------------

// Vector conversion
template<class T> matrix<T> make_matrix(const std::vector<std::vector<T>> &mat);
template<class T> matrix<T> devectorize_matrix(const std::vector<T> &vec);
template<class T> std::vector<T> vectorize_matrix(const matrix<T> &mat);

// Transformations
template <class T> matrix<T> transpose(const matrix<T> &A);
template <class T>
matrix<std::complex<T>> dagger(const matrix<std::complex<T>> &A);
template <class T>
matrix<std::complex<T>> conjugate(const matrix<std::complex<T>> &A);

// Tracing
template <class T> T trace(const matrix<T> &A);
template <class T> matrix<T> partial_trace_a(const matrix<T> &rho, size_t dimA);
template <class T> matrix<T> partial_trace_b(const matrix<T> &rho, size_t dimB);

// Tensor product
template <class T> matrix<T> tensor_product(const matrix<T> &A, const matrix<T> &B);

// Matrix comparison

template <class T> 
bool is_square(const matrix<T> &mat);

template <class T> 
bool is_equal(const matrix<T> &mat1, const matrix<T> &mat2, double threshold);

template <class T> 
bool is_diagonal(const matrix<T> &mat, double threshold);

template <class T> 
bool is_identity(const matrix<T> &mat, double threshold);

template <class T> 
bool is_unitary(const matrix<T> &mat, double threshold);

template <class T> 
bool is_hermitian(const matrix<T> &mat, double threshold);

template <class T> 
bool is_symmetrix(const matrix<T> &mat, double threshold);

//------------------------------------------------------------------------------
// Vector functions
//------------------------------------------------------------------------------

// Return the matrix formed by taking the outproduct of two vector |ket><bra|
template <typename T>
matrix<T> outer_product(const std::vector<T> &ket, const std::vector<T> &bra);

template <typename T>
inline matrix<T> projector(const std::vector<T> &ket) {return outer_product(ket, ket);}

// Truncate the first argument its absolute value is less than epsilon
// this function returns a refernce to the chopped first argument
template <typename T>
std::vector<T> multiply(const std::vector<T> &vec, T val);

// Truncate the first argument its absolute value is less than epsilon
// this function returns a refernce to the chopped first argument
double &chop_inplace(double &val, double epsilon);

double chop(double val, double epsilon);
// As above for complex first arguments

template <typename T>
std::complex<T> &chop_inplace(std::complex<T> &val, double epsilon);

template <typename T>
std::complex<T> chop(std::complex<T> val, double epsilon);
// Truncate each element in a vector if its absolute value is less than epsilon
// This function returns a reference to the chopped input vector
template <typename T>
std::vector<T> &chop_inplace(std::vector<T> &vec, double epsilon);

template <typename T>
std::vector<T> chop(const std::vector<T> &vec, double epsilon);

// Add rhs vector to lhs using move semantics.
// rhs should not be used after this operation.
template <class T>
void combine(std::vector<T> &lhs, const std::vector<T> &rhs);


// Convert a dense vector into sparse ket form.
// epsilon determins the threshold for which small values will be removed from
// the output. The base of the ket (2-10 for qudits, or 16 for hexadecimal)
// specifies the subsystem dimension and the base of the dit-string labels.
template <typename T>
std::map<std::string, T> vec2ket(const std::vector<T> &vec, double epsilon, uint_t base = 2);

//------------------------------------------------------------------------------
// Bit Conversions
//------------------------------------------------------------------------------

// Format a hex string so that it has a prefix "0x", abcdef chars are lowercase
// and leading zeros are removed
// Example: 0010A -> 0x10a
std::string format_hex(const std::string &hex);
std::string& format_hex_inplace(std::string &hex);

// Convert integers and hexadecimals to register vectors
reg_t int2reg(uint_t n, uint_t base = 2);
reg_t int2reg(uint_t n, uint_t base, uint_t minlen);
reg_t hex2reg(std::string str);

// Convert bit-strings to hex-strings
// TODO: add prefix case 0b for input and 0x for output
std::string bin2hex(const std::string bin);

// Convert hex-strings to bit-strings
// TODO: add prefix case 0x for input and 0b for output
std::string hex2bin(const std::string bs);

// Convert 64-bit unsigned integers to dit-string (dit base = 2 to 10)
std::string int2string(uint_t n, uint_t base = 2);
std::string int2string(uint_t n, uint_t base, uint_t length);

// Convert integers to bit-strings
inline std::string int2bin(uint_t n) {return int2string(n, 2);}
inline std::string int2bin(uint_t n, uint_t length) {return int2string(n, 2, length);}

// Convert integers to hex-strings
inline std::string int2hex(uint_t n) {return bin2hex(int2bin(n));}

//==============================================================================
// Implementations: Static Matrices
//==============================================================================

const cmatrix_t Matrix::I = make_matrix<complex_t>({{{1, 0}, {0, 0}},
                                                    {{0, 0}, {1, 0}}});
  
const cmatrix_t Matrix::X = make_matrix<complex_t>({{{0, 0}, {1, 0}},
                                                    {{1, 0}, {0, 0}}});

const cmatrix_t Matrix::Y = make_matrix<complex_t>({{{0, 0}, {0, -1}},
                                                    {{0, 1}, {0, 0}}});

const cmatrix_t Matrix::Z = make_matrix<complex_t>({{{1, 0}, {0, 0}}, 
                                                    {{0, 0}, {-1, 0}}});

const cmatrix_t Matrix::S = make_matrix<complex_t>({{{1, 0}, {0, 0}},
                                                    {{0, 0}, {0, 1}}});

const cmatrix_t Matrix::SDG = make_matrix<complex_t>({{{1, 0}, {0, 0}},
                                                    {{0, 0}, {0, -1}}});

const cmatrix_t Matrix::T = make_matrix<complex_t>({{{1, 0}, {0, 0}},
                                                    {{0, 0}, {1 / std::sqrt(2), 1 / std::sqrt(2)}}});

const cmatrix_t Matrix::TDG = make_matrix<complex_t>({{{1, 0}, {0, 0}},
                                                    {{0, 0}, {1 / std::sqrt(2), -1 / std::sqrt(2)}}});

const cmatrix_t Matrix::H = make_matrix<complex_t>({{{1 / std::sqrt(2.), 0}, {1 / std::sqrt(2.), 0}},
                                                    {{1 / std::sqrt(2.), 0}, {-1 / std::sqrt(2.), 0}}});

const cmatrix_t Matrix::X90 = make_matrix<complex_t>({{{1. / std::sqrt(2.), 0}, {0, -1. / std::sqrt(2.)}},
                                                      {{0, -1. / std::sqrt(2.)}, {1. / std::sqrt(2.), 0}}});

const cmatrix_t Matrix::CX = make_matrix<complex_t>({{{1, 0}, {0, 0}, {0, 0}, {0, 0}},
                                                      {{0, 0}, {0, 0}, {0, 0}, {1, 0}},
                                                      {{0, 0}, {0, 0}, {1, 0}, {0, 0}},
                                                      {{0, 0}, {1, 0}, {0, 0}, {0, 0}}});

const cmatrix_t Matrix::CZ = make_matrix<complex_t>({{{1, 0}, {0, 0}, {0, 0}, {0, 0}},
                                                      {{0, 0}, {1, 0}, {0, 0}, {0, 0}},
                                                      {{0, 0}, {0, 0}, {1, 0}, {0, 0}},
                                                      {{0, 0}, {0, 0}, {0, 0}, {-1, 0}}});

const cmatrix_t Matrix::SWAP = make_matrix<complex_t>({{{1, 0}, {0, 0}, {0, 0}, {0, 0}},
                                                        {{0, 0}, {0, 0}, {1, 0}, {0, 0}},
                                                        {{0, 0}, {1, 0}, {0, 0}, {0, 0}},
                                                        {{0, 0}, {0, 0}, {0, 0}, {1, 0}}});

// TODO const cmatrix_t Matrix::CR = ...
// TODO const cmatrix_t Matrix::CR90 = ...

cmatrix_t Matrix::Identity(size_t dim) {
  cmatrix_t mat(dim, dim);
  for (size_t j=0; j<dim; j++)
    mat(j, j) = {1.0, 0.0};
  return mat;
}


cmatrix_t Matrix::U1(double lambda) {
  cmatrix_t mat(2, 2);
  mat(0, 0) = {1., 0.};
  mat(1, 1) = std::exp(complex_t(0., lambda));
  return mat;
}


cmatrix_t Matrix::U2(double phi, double lambda) {
  cmatrix_t mat(2, 2);
  const complex_t i(0., 1.);
  const complex_t invsqrt2(1. / std::sqrt(2), 0.);
  mat(0, 0) = invsqrt2;
  mat(0, 1) = -std::exp(i * lambda) * invsqrt2;
  mat(1, 0) = std::exp(i * phi) * invsqrt2;
  mat(1, 1) = std::exp(i * (phi + lambda)) * invsqrt2;
  return mat;
}


cmatrix_t Matrix::U3(double theta, double phi, double lambda) {
  cmatrix_t mat(2, 2);
  const complex_t i(0., 1.);
  mat(0, 0) = std::cos(theta / 2.);
  mat(0, 1) = -std::exp(i * lambda) * std::sin(theta / 2.);
  mat(1, 0) = std::exp(i * phi) * std::sin(theta / 2.);
  mat(1, 1) = std::exp(i * (phi + lambda)) * std::cos(theta / 2.);
  return mat;
}


//==============================================================================
// Implementations: Matrix functions
//==============================================================================

template<class T>
matrix<T> devectorize_matrix(const std::vector<T>& vec) {
  size_t dim = std::sqrt(vec.size());
  matrix<T> mat(dim, dim);
  for (size_t col=0; col < dim; col++)
    for (size_t row=0; row < dim; row++) {
      mat(row, col) = vec[dim * col + row];
    }
  return mat;
}


template<class T>
std::vector<T> vectorize_matrix(const matrix<T>& mat) {
  std::vector<T> vec;
  vec.resize(mat.size(), 0.);
  size_t nrows = mat.GetRows();
  size_t ncols = mat.GetColumns();
  for (size_t col=0; col < ncols; col++)
    for (size_t row=0; row < nrows; row++) {
      vec[nrows * col + row] = mat(row, col);
    }
  return vec;
}


template <class T>
matrix<T> make_matrix(const std::vector<std::vector<T>> & mat) {
  size_t nrows = mat.size();
  size_t ncols = mat[0].size();
  matrix<T> ret(nrows, ncols);
  for (size_t row = 0; row < nrows; row++)
    for (size_t col = 0; col < nrows; col++) {
      ret(row, col) = mat[row][col];
    }
  return ret;
}


template <class T> 
matrix<T> transpose(const matrix<T> &A) {
  // Transposes a Matrix
  size_t rows = A.GetRows(), cols = A.GetColumns();
  matrix<T> temp(cols, rows);
  for (size_t i = 0; i < rows; i++) {
    for (size_t j = 0; j < cols; j++) {
      temp(j, i) = A(i, j);
    }
  }
  return temp;
}


template <class T>
matrix<std::complex<T>> dagger(const matrix<std::complex<T>> &A) {
  // Take the Hermitian conjugate of a complex matrix
  size_t cols = A.GetColumns(), rows = A.GetRows();
  matrix<std::complex<T>> temp(cols, rows);
  for (size_t i = 0; i < rows; i++) {
    for (size_t j = 0; j < cols; j++) {
      temp(j, i) = conj(A(i, j));
    }
  }
  return temp;
}


template <class T>
matrix<std::complex<T>> conj(const matrix<std::complex<T>> &A) {
  // Take the complex conjugate of a complex matrix
  size_t rows = A.GetRows(), cols = A.GetColumns();
  matrix<std::complex<T>> temp(rows, cols);
  for (size_t i = 0; i < rows; i++) {
    for (size_t j = 0; j < cols; j++) {
      temp(i, j) = conj(A(i, j));
    }
  }
  return temp;
}


template <class T>
T trace(const matrix<T> &A) {
  // Finds the trace of a matrix
  size_t rows = A.GetRows(), cols = A.GetColumns();
  if (rows != cols) {
    throw std::invalid_argument("MU::trace: matrix is not square");
  }
  T temp = 0.0;
  for (size_t i = 0; i < rows; i++) {
    temp = temp + A(i, i);
  }
  return temp;
}

template <class T>
matrix<T> partial_trace_a(const matrix<T> &rho, size_t dimA) {
  // Traces out first system (dimension dimA) of composite Hilbert space
  size_t rows = rho.GetRows(), cols = rho.GetColumns();
  if (rows != cols) {
    throw std::invalid_argument("MU::partial_trace_a: matrix is not square");
  }
  if (rows % dimA != 0) {
    throw std::invalid_argument("MU::partial_trace_a: dim(rho)/dim(system b) is not an integer");
  }
  size_t dimB = rows / dimA;
  matrix<T> rhoB(dimB, dimB);
  T temp = 0.0;
  for (size_t i = 0; i < dimB; i++) {
    for (size_t j = 0; j < dimB; j++) {
      for (size_t k = 0; k < dimA; k++) {
        temp = temp + rho(i + dimB * k, j + dimB * k);
      }
      rhoB(i, j) = temp;
      temp = 0.0;
    }
  }
  return rhoB;
}


template <class T>
matrix<T> partial_trace_b(const matrix<T> &rho, size_t dimB) {
  // Traces out second system (dimension dimB) of composite Hilbert space
  size_t rows = rho.GetRows(), cols = rho.GetColumns();
  if (rows != cols) {
    throw std::invalid_argument("MU::partial_trace_b: matrix is not square");
  }
  if (rows % dimB != 0) {
    throw std::invalid_argument("MU::partial_trace_b: dim(rho)/dim(system a) is not an integer");
  }
  size_t dimA = rows / dimB;
  matrix<T> rhoA(dimA, dimA);
  T temp = 0.0;
  for (size_t i = 0; i < dimA; i++) {
    size_t offsetX = i * dimB;
    for (size_t j = 0; j < dimA; j++) {
      size_t offsetY = j * dimB;
      for (size_t k = 0; k < dimB; k++) {
        temp = temp + rho(offsetX + k, offsetY + k);
      }
      rhoA(i, j) = temp;
      temp = 0.0;
    }
  }
  return rhoA;
}


template <class T>
matrix<T> tensor_product(const matrix<T> &A, const matrix<T> &B) {
  // Works out the TensorProduct of two matricies A tensor B
  // Note that if A is i x j and B is p x q then A \otimes B is an ip x jq
  // rmatrix
  
  // If A or B is empty it will return the other matrix
  if (A.size() == 0)
    return B;
  if (B.size() == 0)
    return A;

  size_t rows1 = A.GetRows(), rows2 = B.GetRows(), cols1 = A.GetColumns(),
         cols2 = B.GetColumns();
  size_t rows_new = rows1 * rows2, cols_new = cols1 * cols2, n, m;
  matrix<T> temp(rows_new, cols_new);
  // a11 B, a12 B ... a1j B
  // ai1 B, ai2 B ... aij B
  for (size_t i = 0; i < rows1; i++) {
    for (size_t j = 0; j < cols1; j++) {
      for (size_t p = 0; p < rows2; p++) {
        for (size_t q = 0; q < cols2; q++) {
          n = i * rows2 + p;
          m = j * cols2 + q; //  0 (0 + 1)  + 1*dimb=2 + (0 + 1 )  (j*dimb+q)
          temp(n, m) = A(i, j) * B(p, q);
        }
      }
    }
  }
  return temp;
}

template <class T> 
bool is_square(const matrix<T> &mat) {
  if (mat.GetRows() != mat.GetColumns())
    return false;
  return true;
}

template <class T> 
bool is_equal(const matrix<T> &mat1, const matrix<T> &mat2, double threshold) {
  
  // Check matrices are same shape
  const auto nrows = mat1.GetRows();
  const auto ncols = mat1.GetColumns();
  if (nrows != mat2.GetRows() || ncols != mat2.GetColumns)
    return false;

  // Check matrices are equal on an entry by entry basis 
  double delta = 0;
  for (size_t i=0; i < nrows; i++) {
    for (size_t j=0; j < ncols; j++) {
      delta += std::real(std::abs(mat1(i, j) - mat2(i, j)));
    }
  }
  return (delta < threshold);
}

template <class T> 
bool is_diagonal(const matrix<T> &mat, double threshold) {
  // Check U matrix is identity
  const auto nrows = mat.GetRows();
  const auto ncols = mat.GetColumns();
  if (nrows != ncols)
    return false;
  for (size_t i=0; i < nrows; i++)
    for (size_t j=0; j < ncols; j++)
      if (i != j && std::real(std::abs(mat(i, j))) > threshold)
        return false;
  return true;
}


template <class T> 
bool is_identity(const matrix<T> &mat, double threshold) {
  // Check U matrix is identity
  double delta = 0.;
  const auto nrows = mat.GetRows();
  const auto ncols = mat.GetColumns();
  if (nrows != ncols)
    return false;
  for (size_t i=0; i < nrows; i++) {
    for (size_t j=0; j < ncols; j++) {
      T val = (i==j) ? 1 : 0;
      delta += std::real(std::abs(mat(i, j) - val));
    }
  }
  return (delta < threshold);
}

template <class T> 
bool is_unitary(const matrix<T> &mat, double threshold) {
  size_t nrows = mat.GetRows();
  size_t ncols = mat.GetColumns();
  // Check U matrix is square
  if (nrows != ncols)
    return false;
  // Check U matrix is unitary
  const matrix<T> check = mat * dagger(mat);
  return is_identity(check, threshold);
}


template <class T> 
bool is_hermitian_matrix(const matrix<T> &mat, double threshold) {
  return is_equal(mat, dagger(mat), threshold);
}

template <class T> 
bool is_symmetrix(const matrix<T> &mat, double threshold) {
  return is_equal(mat, transpose(mat), threshold);
}


//==============================================================================
// Implementations: Vector functions
//==============================================================================

template <typename T>
matrix<T> outer_product(const std::vector<T> &ket, const std::vector<T> &bra) {
  const uint_t d1 = ket.size();
  const uint_t d2 = bra.size();
  matrix<T> ret(d1, d2);
  for (uint_t i = 0; i < d1; i++)
    for (uint_t j = 0; j < d2; j++) {
      ret(i, j) = ket[i] * std::conj(bra[j]);
    }
  return ret;
}


template <typename T>
std::vector<T> multiply(const std::vector<T> &vec, T val) {
  std::vector<T> ret;
  ret.reserve(vec.size());
  for (const auto &elt : vec) {
    ret.push_back(val * elt);
  }
  return ret;
}


double &chop_inplace(double &val, double epsilon) {
  if (std::abs(val) < epsilon)
    val = 0.;
  return val;
}


template <typename T>
std::complex<T> &chop_inplace(std::complex<T> &val, double epsilon) {
  val.real(chop_inplace(val.real(), epsilon));
  val.imag(chop_inplace(val.imag(), epsilon));
  return val;
}


template <typename T>
std::vector<T> &chop_inplace(std::vector<T> &vec, double epsilon) {
  if (epsilon > 0.)
    for (auto &v : vec)
      chop_inplace(v, epsilon);
  return vec;
}


double chop(double val, double epsilon) {
  return (std::abs(val) < epsilon) ? 0. : val;
}


template <typename T>
std::complex<T> chop(std::complex<T> val, double epsilon) {
  return {chop(val.real(), epsilon), chop(val.imag(), epsilon)};
}


template <typename T>
std::vector<T> chop(const std::vector<T> &vec, double epsilon) {
  std::vector<T> tmp;
  tmp.reserve(vec.size());
  for (const auto &v : vec)
    tmp.push_back(chop(v, epsilon));
  return tmp;
}


template <class T>
void combine(std::vector<T> &lhs, const std::vector<T> &rhs) {
  // if lhs is empty, set it to be rhs vector
  if (lhs.size() == 0) {
    lhs = rhs;
    return;
  }
  // if lhs is not empty rhs must be same size
  if (lhs.size() != rhs.size()) {
    throw std::invalid_argument("Utils::combine (vectors are not same length.)");
  }
  for (size_t j=0; j < lhs.size(); ++j) {
    lhs[j] += rhs[j];
  }
}


template <typename T>
std::map<std::string, T> vec2ket(const std::vector<T> &vec, double epsilon, uint_t base) {

  bool hex_output = false;
  if (base == 16) {
    hex_output = true;
    base = 2; // If hexadecimal strings we convert to bin first
  }
  // check vector length
  size_t dim = vec.size();
  double n = std::log(dim) / std::log(base);
  uint_t nint = std::trunc(n);
  if (std::abs(nint - n) > 1e-5) {
    std::stringstream ss;
    ss << "vec2ket (vector dimension " << dim << " is not of size " << base << "^n)";
    throw std::invalid_argument(ss.str());
  }
  std::map<std::string, T> ketmap;
  for (size_t k = 0; k < dim; ++k) {
    T val = chop(vec[k], epsilon);
    if (std::abs(val) > epsilon) {
      std::string key = (hex_output) ? Utils::int2hex(k)
                                     : Utils::int2string(k, base, nint);
      ketmap.insert({key, val});
    }
  }
  return ketmap;
}


//==============================================================================
// Implementations: Bit conversions
//==============================================================================

std::string& format_hex_inplace(std::string &hex) {
  // make abcdef and x lower case
  std::transform(hex.begin(), hex.end(), hex.begin(), ::tolower);
  // check if 0x prefix is present, add if it isn't
  std::string prefix = hex.substr(0, 2);
  if (prefix != "0x")
    hex = "0x" + hex;
  // delete leading zeros Eg 0x001 -> 0x1
  hex.erase(2, std::min(hex.find_first_not_of("0", 2) - 2, hex.size() - 3));
  return hex;
}


std::string format_hex(const std::string &hex) {
  std::string tmp = hex;
  format_hex_inplace(tmp);
  return tmp;
}


reg_t int2reg(uint_t n, uint_t base) {
  reg_t ret;
  while (n >= base) {
    ret.push_back(n % base);
    n /= base;
  }
  ret.push_back(n); // last case n < base;
  return ret;
}


reg_t int2reg(uint_t n, uint_t base, uint_t minlen) {
  reg_t ret = int2reg(n, base);
  if (ret.size() < minlen) // pad vector with zeros
    ret.resize(minlen);
  return ret;
}


reg_t hex2reg(std::string str) {
  reg_t reg;
  std::string prefix = str.substr(0, 2);
  if (prefix == "0x" || prefix == "0X") { // Hexadecimal
    str.erase(0, 2); // remove '0x';
    size_t length = (str.size() % 8) + 32 * (str.size() / 8);
    reg.reserve(length);
    while (str.size() > 8) {
      unsigned long hex = stoull(str.substr(str.size() - 8), 0, 16);
      reg_t tmp = int2reg(hex, 2, 32);
      std::move(tmp.begin(), tmp.end(), back_inserter(reg));
      str.erase(str.size() - 8);
    }
    if (str.size() > 0) {
      reg_t tmp = int2reg(stoul(str, 0, 16), 2, 0);
      std::move(tmp.begin(), tmp.end(), back_inserter(reg));
    }
    return reg;
  } else {
    throw std::runtime_error(std::string("invalid hexadecimal"));
  }
}


std::string hex2bin(std::string str) {
  // empty case
  if (str.empty())
    return std::string();

  // If string starts with 0b prob prefix
  if (str.size() > 1 && str.substr(0, 2) == "0x") {
    str.erase(0, 2);
  }

  // We go via long integer conversion, so we process 64-bit chunks at
  // a time
  const size_t block = 8;
  const size_t len = str.size();
  const size_t chunks = len / block;
  const size_t remain = len % block;

  // Start with remain
  std::string bin = "0b" + int2string(std::stoull(str.substr(0, remain), nullptr, 16), 2);
  for (size_t j=0; j < chunks; ++j) {
    std::string part = int2string(std::stoull(str.substr(remain + j * block, block), nullptr, 16), 2, 64);
    bin += part;
  }
  return bin;
}


std::string bin2hex(std::string str) {
  // empty case
  if (str.empty())
    return std::string();

  // If string starts with 0b prob prefix
  if (str.size() > 1 && str.substr(0, 2) == "0b") {
    str.erase(0, 2);
  }

  // We go via long integer conversion, so we process 64-bit chunks at
  // a time
  const size_t block = 64;
  const size_t len = str.size();
  const size_t chunks = len / block;
  const size_t remain = len % block;

  // Start with remain
  std::stringstream ss;
  ss << std::hex << std::stoull(str.substr(0, remain), nullptr, 2);
  std::string hex = "0x" + ss.str(); // the return string
  for (size_t j=0; j < chunks; ++j) {
    ss.str(std::string()); // clear string stream
    ss << std::hex << std::stoull(str.substr(remain + j * block, block), nullptr, 2);
    std::string part = ss.str();
    part.insert(0, block - part.size(), '0'); // pad out zeros
    hex += part;
  }
  return hex;
}


std::string int2string(uint_t n, uint_t base) {
  if (base < 2 || base > 10) {
    throw std::invalid_argument("Utils::int2string base must be between 2 and 10.");
  }
  if (n < base)
    return std::to_string(n);
  else
    return int2string(n / base, base) + std::to_string(n % base);
}

std::string int2string(uint_t n, uint_t base, uint_t minlen) {
  std::string s = int2string(n, base);
  auto l = s.size();
  if (l < minlen)
    s = std::string(minlen - l, '0') + s;
  return s;
}


//------------------------------------------------------------------------------
} // end namespace Utils
//------------------------------------------------------------------------------
} // end namespace AER
//------------------------------------------------------------------------------
#endif<|MERGE_RESOLUTION|>--- conflicted
+++ resolved
@@ -26,36 +26,6 @@
 //------------------------------------------------------------------------------
 
 class Matrix {
-<<<<<<< HEAD
-  public:
-    // Single-qubit gates
-    const static cmatrix_t I;
-    const static cmatrix_t X;
-    const static cmatrix_t Y;
-    const static cmatrix_t Z;
-    const static cmatrix_t H;
-    const static cmatrix_t S;
-    const static cmatrix_t SDG;
-    const static cmatrix_t T;
-    const static cmatrix_t TDG;
-    const static cmatrix_t X90;
-
-    // Two-qubit gates
-    const static cmatrix_t CX;
-    const static cmatrix_t CZ;
-    const static cmatrix_t SWAP;
-    const static cmatrix_t CR; // TODO
-    const static cmatrix_t CR90; // TODO
-    
-    // Identity Matrix
-    static cmatrix_t Identity(size_t dim);
-
-    // Single-qubit waltz gates
-    static cmatrix_t U1(double lam);
-    static cmatrix_t U2(double phi, double lam);
-    static cmatrix_t U3(double theta, double phi, double lam);
-  };
-=======
 public:
   // Single-qubit gates
   const static cmatrix_t I;
@@ -66,6 +36,8 @@
   const static cmatrix_t S;
   const static cmatrix_t T;
   const static cmatrix_t X90;
+  const static cmatrix_t TDG;
+  const static cmatrix_t SDG;
 
   // Two-qubit gates
   const static cmatrix_t CX;
@@ -82,7 +54,6 @@
   static cmatrix_t U2(double phi, double lam);
   static cmatrix_t U3(double theta, double phi, double lam);
 };
->>>>>>> 4474ad05
 
 //------------------------------------------------------------------------------
 // Matrix Functions
